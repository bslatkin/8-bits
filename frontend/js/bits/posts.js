// Copyright 2010 Brett Slatkin, Nathan Naze
// 
// Licensed under the Apache License, Version 2.0 (the "License");
// you may not use this file except in compliance with the License.
// You may obtain a copy of the License at
// 
//     http://www.apache.org/licenses/LICENSE-2.0
// 
// Unless required by applicable law or agreed to in writing, software
// distributed under the License is distributed on an "AS IS" BASIS,
// WITHOUT WARRANTIES OR CONDITIONS OF ANY KIND, either express or implied.
// See the License for the specific language governing permissions and
// limitations under the License.

/**
 * @fileoverview Represents posts and a container of posts.
 */

goog.provide('bits.posts.ArchiveType');
goog.provide('bits.posts.Post');
goog.provide('bits.posts.PostContainer');

goog.require('goog.array');
goog.require('goog.asserts');
goog.require('goog.date');
goog.require('goog.date.DateTime');
goog.require('goog.debug.Logger');
goog.require('goog.dom');
goog.require('goog.dom.classes');
goog.require('goog.events');
goog.require('goog.events.EventHandler');
goog.require('goog.events.EventType');
goog.require('goog.pubsub.PubSub');
goog.require('goog.ui.Container');
goog.require('goog.ui.ContainerScroller');
goog.require('goog.ui.Control');
goog.require('goog.ui.Tooltip');
goog.require('goog.userAgent');
goog.require('goog.structs.Map');

goog.require('bits.events');


/**
 * Must stay in sync with Python models.Post.ARCHIVE_TYPES
 *
 * @enum {string}
 */
bits.posts.ArchiveType = {
  CHAT: 'chat',
<<<<<<< HEAD
  FILE: 'file',
=======
  ERROR: 'error',
  ROSTER: 'roster',
  UNKNOWN: 'unknown',
>>>>>>> f7698260
  USER_LOGIN: 'user_login',
  USER_LOGOUT: 'user_logout',
  USER_UPDATE: 'user_update'
};


/**
 * A post to display.
 *
 * @param {object} postMap the map of post attributes.
 * @extends {goog.ui.Control}
 * @constructor
 */
bits.posts.Post = function(postMap) {
  goog.base(this);

  /**
   * @type {string}
   */
  this.shardId = postMap.shardId || null;

  /**
   * @type {bits.posts.ArchiveType}
   */
  this.archiveType = postMap.archiveType || bits.posts.ArchiveType.UNKNOWN;

  /**
   * @type {string}
   */
  this.nickname = postMap.nickname || null;

  /**
   * @type {string}
   */
  this.body = postMap.body || null;

  /**
   * @type {number?}
   */
  this.postTimeMs = postMap.postTimeMs || null;

  /**
   * @type {goog.date.DateTime}
   */
  this.postDateTime = null;
  if (this.postTimeMs) {
    this.postDateTime = new goog.date.DateTime();
    this.postDateTime.setTime(this.postTimeMs);
  }

  /**
   * @type {string}
   */
  this.postId = postMap.postId || null;

  /**
   * @type {string}
   */
  this.sequenceId = postMap.sequenceId || null;

  /**
   * @type {string}
   */
  this.postName = postMap.postName || null;

  /**
   * @type {string}
   */
  this.postAttachment = postMap.postAttachment || null;
};
goog.inherits(bits.posts.Post, goog.ui.Control);


/**
 * Creates an initial DOM representation for the component.
 */
bits.posts.Post.prototype.createDom = function() {
  var element = this.dom_.createElement('div');
  goog.dom.classes.add(element, goog.getCssName('bits-post'));

  switch (this.archiveType) {
    case bits.posts.ArchiveType.CHAT:
      this.renderChat(element);
      break;

<<<<<<< HEAD
    case bits.posts.ArchiveType.FILE:
      break;

=======
>>>>>>> f7698260
    case bits.posts.ArchiveType.USER_LOGIN:
    case bits.posts.ArchiveType.USER_LOGOUT:
    case bits.posts.ArchiveType.USER_UPDATE:
    case bits.posts.ArchiveType.ROSTER:
      this.renderPresence(element);
      break;

    case bits.posts.ArchiveType.ERROR:
      this.renderError(element);
      break;

    default:
      break;
  }

  var tooltip = new goog.ui.Tooltip(
      element,
      'Posted at ' + this.postDateTime.toUsTimeString() + ', ' +
      (this.postDateTime.getMonth() + 1) + '/' +
      this.postDateTime.getDate() + '/' +
      this.postDateTime.getFullYear(),
      this.dom_);
  tooltip.className = 'bits-post-tooltip';
  this.decorateInternal(element);
};


/**
 * Render a chat message as a post.
 * @param {Element} element HTML element to decorate.
 */
bits.posts.Post.prototype.renderChat = function(element) {
  goog.dom.classes.add(element, goog.getCssName('bits-post-chat'));

  var nicknameDiv = this.dom_.createElement('span');
  goog.dom.classes.add(nicknameDiv, goog.getCssName('bits-post-chat-nickname'));
  nicknameDiv.innerHTML = this.nickname;

  var separatorDiv = this.dom_.createElement('span');
  goog.dom.classes.add(separatorDiv,
                       goog.getCssName('bits-post-chat-separator'));
  this.dom_.setTextContent(separatorDiv, ': ');

  var bodyDiv = this.dom_.createElement('span');
  goog.dom.classes.add(bodyDiv, goog.getCssName('bits-post-chat-body'));

  // Apply filters to linkify it safely. The regex means we're very open to
  // all kinds of crazy links here.
  var rewritten = this.body.replace(
      /(http(s?):\/\/[^ '"\)\(]+)/g,
      '<a href="$1" target="_blank" class="bits-chatroom-link">$1</a>');
  bodyDiv.innerHTML = rewritten;

  element.appendChild(nicknameDiv);
  element.appendChild(separatorDiv);
  element.appendChild(bodyDiv);
};


/**
 * Render a presence message as a post.
 * @param {Element} element HTML element to decorate.
 */
bits.posts.Post.prototype.renderPresence = function(element) {
  goog.dom.classes.add(element, goog.getCssName('bits-post-presence'));

  var bodyDiv = this.dom_.createElement('span');
  goog.dom.classes.add(bodyDiv, goog.getCssName('bits-post-presence-body'));
  bodyDiv.innerHTML = this.body;

  element.appendChild(bodyDiv);
};


/**
 * Render an error message as a post.
 * @param {Element} element HTML element to decorate.
 */
bits.posts.Post.prototype.renderError = function(element) {
  goog.dom.classes.add(element, goog.getCssName('bits-post-error'));

  var bodyDiv = this.dom_.createElement('span');
  goog.dom.classes.add(bodyDiv, goog.getCssName('bits-post-error-body'));
  bodyDiv.innerHTML = this.body;

  element.appendChild(bodyDiv);
};


/**
 * Decorates an existing HTML DIV element as a Post.
 *
 * @param {HTMLElement} element The DIV element to decorate.
 */
bits.posts.Post.prototype.decorateInternal = function(element) {
  bits.posts.Post.superClass_.decorateInternal.call(this, element);

  var elem = this.getElement();
  elem.tabIndex = 0;
  this.setAllowTextSelection(true);
};


/**
 * Disposes of the component.
 */
bits.posts.Post.prototype.disposeInternal = function() {
  bits.posts.Post.superClass_.disposeInternal.call(this);
};


/**
 * Called when component's element is known to be in the document.
 */
bits.posts.Post.prototype.enterDocument = function() {
  bits.posts.Post.superClass_.enterDocument.call(this);
};


/**
 * Called when component's element is known to have been removed from the
 * document.
 */
bits.posts.Post.prototype.exitDocument = function() {
  bits.posts.Post.superClass_.exitDocument.call(this);
};


/**
 * Contains multiple Post instances in a scrollable, self-populating view.
 *
 * @param {string} shardId ID of the shard this is for.
 * @extends {goog.ui.Component}
 * @constructor
 */
bits.posts.PostContainer = function(shardId) {
  goog.base(this);

  this.logger_ = goog.debug.Logger.getLogger(
      'bits.posts.PostContainer:' + shardId);

  /**
   * @type {string}
   */
  this.shardId = shardId;

  /**
   * Keep track of the list of Posts we have already seen. Keys are IDs
   * unique to each post but separate from the sequence numbers because
   * IDs have no ordering. When a user posts a message they will insert the
   * Post into their own PostContainer immediately after it's received by the
   * server side. Then when the post comes through over the channel the Post's
   * sequence number (thus far missing/unassigned) will be updated to match
   * the server's assignment.
   *
   * @type {goog.structs.Map}
   */
  this.postIdMap = new goog.structs.Map();

  /**
   * Lowest sequence number that is present in this container.
   * @type {number?}
   */
  this.lowestSequenceId = null;

  /**
   * @type {goog.events.EventHandler}
   * @private
   */
  this.eh_ = new goog.events.EventHandler(this);

  /**
   * @type {goog.ui.Container}
   */
  this.container = new goog.ui.Container();
  this.container.setFocusableChildrenAllowed(false);
  this.container.setFocusable(true);
}
goog.inherits(bits.posts.PostContainer, goog.ui.Component);


/**
 * Creates an initial DOM representation for the component.
 */
bits.posts.PostContainer.prototype.createDom = function() {
  this.decorateInternal(this.dom_.createDom('div', 'bits-post-container'));
};


/**
 * Decorates an existing HTML DIV element as a PostContainer.
 *
 * @param {HTMLElement} element The DIV element to decorate.
 */
bits.posts.PostContainer.prototype.decorateInternal = function(element) {
  bits.posts.PostContainer.superClass_.decorateInternal.call(this, element);

  var elem = this.getElement();
  this.container.decorate(elem);
  goog.style.setUnselectable(elem, false, goog.userAgent.GECKO);
  var scroller = new goog.ui.ContainerScroller(this.container);
  this.registerDisposable(scroller);
};


/**
 * Disposes of the component.
 */
bits.posts.PostContainer.prototype.disposeInternal = function() {
  bits.posts.PostContainer.superClass_.disposeInternal.call(this);
  this.eh_.dispose();
};


/**
 * Called when component's element is known to be in the document.
 */
bits.posts.PostContainer.prototype.enterDocument = function() {
  bits.posts.PostContainer.superClass_.enterDocument.call(this);

  this.eh_.listen(
      this.getElement(), goog.events.EventType.SCROLL, this.handleScroll_);

  // Subscribe to internal events.
  bits.events.PubSub.subscribe(
      this.shardId, bits.events.EventType.PostReceived,
      this.handlePostReceived, this);
  bits.events.PubSub.subscribe(
      this.shardId, bits.events.EventType.HistoricalPostsReceived,
      this.handleHistoricalPostsReceived, this);

  bits.events.PubSub.subscribe(
      this.shardId, bits.events.EventType.SubmittedPostSent,
      this.handlePostReceived, this);
  bits.events.PubSub.subscribe(
      this.shardId, bits.events.EventType.SubmittedPostReceived,
      this.handlePostReceived, this);
  bits.events.PubSub.subscribe(
      this.shardId, bits.events.EventType.RosterReceived,
      this.handlePostReceived, this);
  bits.events.PubSub.subscribe(
      this.shardId, bits.events.EventType.ServerError,
      this.handlePostReceived, this);

  // TODO(bslatkin): Handle ConnectionReestablishing events and clear out
  // all posts in the container when they happen.
};


/**
 * Called when component's element is known to have been removed from the
 * document.
 */
bits.posts.PostContainer.prototype.exitDocument = function() {
  bits.posts.PostContainer.superClass_.exitDocument.call(this);
};


/**
 * Handles when a post is received and should be added to the container.
 * @param {object} postMap Post JSON object received from the server.
 */
bits.posts.PostContainer.prototype.handlePostReceived = function(postMap) {
  this.addOrUpdatePost(new bits.posts.Post(postMap));
};


/**
 * Handles when historical posts were received.
 * @param {Array.<object>} postMapList List of post JSON objects.
 */
bits.posts.PostContainer.prototype.handleHistoricalPostsReceived =
    function(postMapList) {
  var postList = [];
  for (var i = 0, n = postMapList.length; i < n; i++) {
    postList.push(new bits.posts.Post(postMapList[i]));
  }
  this.prependPosts(postList);
};


/**
 * Prepend posts to the container that came before existing posts.
 * @param {Array.<bits.posts.Post>} postList List of post objects.
 */
bits.posts.PostContainer.prototype.prependPosts = function(postList) {
  if (postList.length == 0) {
    return;
  }

  // Sort in descending sequence order, newest to oldest.
  goog.array.sort(postList, function(a, b) {
    return b.sequenceId - a.sequenceId;
  });

  // Update the oldest sequence number that we know of.
  if (goog.isNull(this.lowestSequenceId) ||
      postList[postList.length - 1].sequenceId < this.lowestSequenceId) {
    this.lowestSequenceId = postList[postList.length - 1].sequenceId;
  }

  // Insert the posts, newest to oldest.
  goog.array.forEach(postList, function(post) {
    if (!this.postIdMap.containsKey(post.postId)) {
      this.postIdMap.set(post.postId, post);

      var scrollHeightBefore = this.container.getElement().scrollHeight;
      this.container.addChildAt(post, 0, true);
      var scrollHeightAfter = this.container.getElement().scrollHeight;

      // Keep the scrollbar in the exact same position after a historical
      // post has been added. This doesn't work if the scrollbar wasn't
      // showing yet.
      this.container.getElement().scrollTop +=
          scrollHeightAfter - scrollHeightBefore;
    }
  }, this);
};


/**
 * Adds a post to the container or updates it in-place.
 * @param {bits.posts.Post} post Post to add or update.
 */
bits.posts.PostContainer.prototype.addOrUpdatePost = function(post) {
  var scrollAtBottom =
      this.container.getElement().scrollHeight ==
      (this.container.getElement().scrollTop +
       this.container.getElement().clientHeight);

  if (post.sequenceId &&
      this.lowestSequenceId &&
      post.sequenceId < this.lowestSequenceId) {
    // Keep track of the oldest post we've seen.
    this.lowestSequenceId = post.sequenceId;
  }

  var foundPost = this.postIdMap.get(post.postId);
  if (foundPost) {
    if (!foundPost.sequenceId && post.sequenceId) {
      // Assign the sequence number if this is a post-updating message.
      foundPost.sequenceId = post.sequenceId;
    }
    return;
  }

  this.postIdMap.set(post.postId, post);
  this.container.addChildAt(post, this.postIdMap.getCount() - 1, true);

  if (scrollAtBottom) {
    // When the scrollbar is at the bottom, continue to automatically
    // advance the document on new posts. When the scrollbar is anywhere else,
    // leave it be so the user can keep their state.
    this.container.getElement().scrollTop =
        this.container.getElement().scrollHeight -
        this.container.getElement().clientHeight;
  }
};


/**
 * Handles when the container is scrolled.
 * @param {goog.events.Event} event Event that was dispatched.
 */
bits.posts.PostContainer.prototype.handleScroll_ = function(event) {
  if (this.container.getElement().scrollHeight <
      this.container.getElement().clientHeight) {
    return;
  }
  if (this.container.getElement().scrollTop > 0) {
    return;
  }

  bits.events.PubSub.publish(
      this.shardId,
      bits.events.EventType.RequestHistoricalPosts,
      0,
      this.lowestSequenceId || 0);
};<|MERGE_RESOLUTION|>--- conflicted
+++ resolved
@@ -48,13 +48,9 @@
  */
 bits.posts.ArchiveType = {
   CHAT: 'chat',
-<<<<<<< HEAD
-  FILE: 'file',
-=======
   ERROR: 'error',
   ROSTER: 'roster',
   UNKNOWN: 'unknown',
->>>>>>> f7698260
   USER_LOGIN: 'user_login',
   USER_LOGOUT: 'user_logout',
   USER_UPDATE: 'user_update'
@@ -140,12 +136,6 @@
       this.renderChat(element);
       break;
 
-<<<<<<< HEAD
-    case bits.posts.ArchiveType.FILE:
-      break;
-
-=======
->>>>>>> f7698260
     case bits.posts.ArchiveType.USER_LOGIN:
     case bits.posts.ArchiveType.USER_LOGOUT:
     case bits.posts.ArchiveType.USER_UPDATE:
